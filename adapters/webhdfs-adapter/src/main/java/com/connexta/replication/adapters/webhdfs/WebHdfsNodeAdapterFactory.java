--- conflicted
+++ resolved
@@ -13,23 +13,12 @@
  */
 package com.connexta.replication.adapters.webhdfs;
 
-<<<<<<< HEAD
-import java.io.File;
-=======
 import com.connexta.replication.data.ReplicationConstants;
->>>>>>> c57cab53
 import java.io.FileInputStream;
 import java.io.IOException;
 import java.net.MalformedURLException;
 import java.net.URL;
-<<<<<<< HEAD
 import java.security.GeneralSecurityException;
-import java.security.KeyStore;
-import javax.net.ssl.SSLContext;
-import org.apache.http.impl.client.CloseableHttpClient;
-import org.apache.http.impl.client.HttpClientBuilder;
-import org.apache.http.impl.client.HttpClients;
-=======
 import java.security.KeyStore;
 import java.security.KeyStoreException;
 import java.security.NoSuchAlgorithmException;
@@ -37,7 +26,6 @@
 import javax.net.ssl.SSLContext;
 import org.apache.http.impl.client.CloseableHttpClient;
 import org.apache.http.impl.client.HttpClientBuilder;
->>>>>>> c57cab53
 import org.apache.http.ssl.SSLContexts;
 import org.codice.ditto.replication.api.AdapterException;
 import org.codice.ditto.replication.api.NodeAdapter;
@@ -53,7 +41,9 @@
 public class WebHdfsNodeAdapterFactory implements NodeAdapterFactory {
 
   private static final Logger LOGGER = LoggerFactory.getLogger(WebHdfsNodeAdapterFactory.class);
+
   private static final int HTTPS_PORT = 443;
+
   private final String customKeystorePath = ReplicationConstants.getCustomKeystore();
   private final String customKeystorePassword = ReplicationConstants.getCustomKeystorePassword();
 
@@ -72,25 +62,18 @@
 
       KeyStore keyStore;
       SSLContext sslContext;
-      try (FileInputStream keyStoreStream =
-          new FileInputStream(
-              new File(
-                  "/path/to/alliance.ddf.jks"))) {
-        keyStore = KeyStore.getInstance("JKS"); // or "PKCS12"
-        keyStore.load(keyStoreStream, "<cdf_password>".toCharArray());
+      try {
+        keyStore = readCustomKeystore();
 
         sslContext =
             SSLContexts.custom()
-                .loadKeyMaterial(
-                    keyStore,
-                    "<cdf_password>"
-                        .toCharArray()) // use null as second param if you don't have a separate key
-                // password
+                .loadKeyMaterial(keyStore, customKeystorePassword.toCharArray())
                 .build();
-      } catch (IOException | GeneralSecurityException e) {
+      } catch (GeneralSecurityException e) {
         throw new AdapterException("Failed to create adapter", e);
       }
-      httpClient = HttpClients.custom().setSSLContext(sslContext).build();
+      httpClient =
+          HttpClientBuilder.create().setSSLContext(sslContext).disableRedirectHandling().build();
     } else {
       protocol = "http://";
       httpClient = HttpClientBuilder.create().disableRedirectHandling().build();
@@ -103,21 +86,8 @@
     }
 
     try {
-<<<<<<< HEAD
       return new WebHdfsNodeAdapter(new URL(baseUrl), httpClient);
     } catch (MalformedURLException e) {
-=======
-      KeyStore keystore = readCustomKeystore();
-      SSLContext sslContext = SSLContexts.custom()
-          .loadKeyMaterial(keystore, customKeystorePassword.toCharArray())
-          .build();
-
-      CloseableHttpClient httpClient = HttpClientBuilder.create().setSSLContext(sslContext).disableRedirectHandling().build();
-
-      return new WebHdfsNodeAdapter(
-          new URL(baseUrl), httpClient);
-    } catch (Exception e) {
->>>>>>> c57cab53
       throw new AdapterException("Failed to create adapter", e);
     }
   }
@@ -132,7 +102,7 @@
       KeyStore keyStore = KeyStore.getInstance("JKS");
       keyStore.load(keyStoreStream, customKeystorePassword.toCharArray());
       return keyStore;
-    } catch (CertificateException | NoSuchAlgorithmException | IOException | KeyStoreException e)  {
+    } catch (CertificateException | NoSuchAlgorithmException | KeyStoreException | IOException e) {
       throw new AdapterException("Failed to read the custom keystore", e);
     }
   }
